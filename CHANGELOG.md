--- conflicted
+++ resolved
@@ -1,9 +1,6 @@
-<<<<<<< HEAD
-=======
 ## v2.0.0-beta / 2020-12-04
 Promotion to beta release after a period of no bugs.
 
->>>>>>> baacc7bf
 ## v2.0.0-alpha.3 / 2020-11-19
 
 * [BUGFIX] Fix container resource limits metrics, which got dropped #1293
